language: python
python:
  - "2.7"
  - "3.4"
  - "3.5"
env:
  - DJANGO="Django>=1.8,<1.9" DB=sqlite
  - DJANGO="Django>=1.8,<1.9" DB=postgres WITH_COVERALL=true
  - DJANGO="Django>=1.8,<1.9" DB=mysql
  - DJANGO="Django>=1.9,<1.10" DB=sqlite
  - DJANGO="Django>=1.9,<1.10" DB=postgres
  - DJANGO="Django>=1.9,<1.10" DB=mysql
  - DJANGO="Django>=1.10,<1.11" DB=sqlite
  - DJANGO="Django>=1.10,<1.11" DB=postgres
  - DJANGO="Django>=1.10,<1.11" DB=mysql
before_script:
<<<<<<< HEAD
  - if [[ $DB == mysql ]]; then mysql -e 'SET GLOBAL wait_timeout = 36000 ; create database pybbm;'; fi
=======
  - if [[ $DB == mysql ]]; then mysql -e 'create database pybbm;'; fi
>>>>>>> 9c48ec42
  - if [[ $DB == postgres ]]; then psql -c 'create database pybbm;' -U postgres; fi
install:
  - if [[ $DB == mysql ]]; then pip install -qU mysqlclient; fi
  - if [[ $DB == postgres ]]; then pip install -qU psycopg2; fi
  - pip install -qU $DJANGO
  - if [[ $WITH_COVERALL == true ]]; then pip install -qU coveralls ; fi
  - CFLAGS="-O0" pip install -qU -r test/test_project/requirements_test.txt
script:
  - if [[ $WITH_COVERALL == true ]]; then coverage run setup.py test; else python setup.py test ; fi
after_success:
  - if [[ $WITH_COVERALL == true ]]; then coveralls ; fi<|MERGE_RESOLUTION|>--- conflicted
+++ resolved
@@ -14,11 +14,7 @@
   - DJANGO="Django>=1.10,<1.11" DB=postgres
   - DJANGO="Django>=1.10,<1.11" DB=mysql
 before_script:
-<<<<<<< HEAD
   - if [[ $DB == mysql ]]; then mysql -e 'SET GLOBAL wait_timeout = 36000 ; create database pybbm;'; fi
-=======
-  - if [[ $DB == mysql ]]; then mysql -e 'create database pybbm;'; fi
->>>>>>> 9c48ec42
   - if [[ $DB == postgres ]]; then psql -c 'create database pybbm;' -U postgres; fi
 install:
   - if [[ $DB == mysql ]]; then pip install -qU mysqlclient; fi
