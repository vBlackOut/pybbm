--- conflicted
+++ resolved
@@ -1,9 +1,6 @@
 # -*- coding: utf-8 -*-
-<<<<<<< HEAD
+from __future__ import unicode_literals
 import functools
-=======
-from __future__ import unicode_literals
->>>>>>> 1585d51a
 from django.contrib.auth.models import Permission
 from django.contrib.contenttypes.models import ContentType
 from django.db.models.signals import post_delete, post_save
@@ -45,35 +42,6 @@
     from django.db.transaction import commit_on_success as atomic_func
 
 
-<<<<<<< HEAD
-=======
-TZ_CHOICES = [(float(x[0]), x[1]) for x in (
-(-12, '-12'), (-11, '-11'), (-10, '-10'), (-9.5, '-09.5'), (-9, '-09'),
-(-8.5, '-08.5'), (-8, '-08 PST'), (-7, '-07 MST'), (-6, '-06 CST'),
-(-5, '-05 EST'), (-4, '-04 AST'), (-3.5, '-03.5'), (-3, '-03 ADT'),
-(-2, '-02'), (-1, '-01'), (0, '00 GMT'), (1, '+01 CET'), (2, '+02'),
-(3, '+03'), (3.5, '+03.5'), (4, '+04'), (4.5, '+04.5'), (5, '+05'),
-(5.5, '+05.5'), (6, '+06'), (6.5, '+06.5'), (7, '+07'), (8, '+08'),
-(9, '+09'), (9.5, '+09.5'), (10, '+10'), (10.5, '+10.5'), (11, '+11'),
-(11.5, '+11.5'), (12, '+12'), (13, '+13'), (14, '+14'),
-)]
-
-
-#noinspection PyUnusedLocal
-def get_file_path(instance, filename, to='pybb/avatar'):
-    """
-    This function generate filename with uuid4
-    it's useful if:
-    - you don't want to allow others to see original uploaded filenames
-    - users can upload images with unicode in filenames wich can confuse browsers and filesystem
-    """
-    ext = filename.split('.')[-1]
-    filename = "%s.%s" % (uuid.uuid4(), ext)
-    return os.path.join(to, filename)
-
-
-@python_2_unicode_compatible
->>>>>>> 1585d51a
 class Category(models.Model):
     name = models.CharField(_('Name'), max_length=80)
     position = models.IntegerField(_('Position'), blank=True, default=0)
