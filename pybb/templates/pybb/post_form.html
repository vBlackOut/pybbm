--- conflicted
+++ resolved
@@ -18,16 +18,6 @@
                 {% endfor %}
             </div>
             {% include "pybb/attachments_formset.html" %}
-<<<<<<< HEAD
-            <p class="submit">
-                {% if PYBB_BUTTONS.submit %}
-                    <input type='image' src="{{ STATIC_URL }}{{ PYBB_BUTTONS.submit }}" alt='{% trans "Submit" %}'>
-                {% else %}
-                   <input type="submit" class="btn btn-primary btn-submit" value="{% trans 'Submit' %}" />
-                {% endif %}
-            </p>
-=======
             <p class="submit">{% include "pybb/_button_submit.html" %}</p>
->>>>>>> b18a1c38
     </fieldset>
 </form>