--- conflicted
+++ resolved
@@ -6,21 +6,13 @@
 
 from pybb.defaults import PYBB_NICE_URL
 from pybb.feeds import LastPosts, LastTopics
-<<<<<<< HEAD
 from pybb.views import IndexView, CategoryView, ForumView, TopicView, \
     AddPostView, EditPostView, UserView, PostView, ProfileEditView, \
     DeletePostView, StickTopicView, UnstickTopicView, CloseTopicView, \
     OpenTopicView, ModeratePost, TopicPollVoteView, LatestTopicsView, \
     UserTopics, UserPosts, topic_cancel_poll_vote, block_user, unblock_user, \
-    delete_subscription, add_subscription, post_ajax_preview, mark_all_as_read
-=======
-from pybb.views import IndexView, CategoryView, ForumView, TopicView,\
-    AddPostView, EditPostView, UserView, PostView, ProfileEditView,\
-    DeletePostView, StickTopicView, UnstickTopicView, CloseTopicView,\
-    OpenTopicView, ModeratePost, TopicPollVoteView, LatestTopicsView,\
-    UserTopics, UserPosts, topic_cancel_poll_vote, ForumSubscriptionView
-
->>>>>>> e80e3a8c
+    delete_subscription, add_subscription, post_ajax_preview, \
+    mark_all_as_read, ForumSubscriptionView
 
 urlpatterns = [
     # Syndication feeds
@@ -79,21 +71,13 @@
     # Attachment
     # url('^attachment/(\w+)/$', 'show_attachment', name='pybb_attachment'),
 
-<<<<<<< HEAD
     # Subscription
     url('^subscription/topic/(\d+)/delete/$',
         delete_subscription, name='delete_subscription'),
     url('^subscription/topic/(\d+)/add/$',
         add_subscription, name='add_subscription'),
-=======
-                        # Subscription
-                        url('^subscription/topic/(\d+)/delete/$',
-                            'delete_subscription', name='delete_subscription'),
-                        url('^subscription/topic/(\d+)/add/$',
-                            'add_subscription', name='add_subscription'),
-                        url('^subscription/forum/(?P<pk>\d+)/$',
-                            ForumSubscriptionView.as_view(), name='forum_subscription'),
->>>>>>> e80e3a8c
+    url('^subscription/forum/(?P<pk>\d+)/$',
+        ForumSubscriptionView.as_view(), name='forum_subscription'),
 
     # API
     url('^api/post_ajax_preview/$', post_ajax_preview,
