# -*- coding: utf-8 -*-

from __future__ import unicode_literals
import math

from django.contrib.auth.decorators import login_required
from django.core.cache import cache
from django.core.exceptions import PermissionDenied
from django.core.urlresolvers import reverse
from django.contrib import messages
from django.db.models import F, Q
from django.http import HttpResponseRedirect, HttpResponse, Http404, HttpResponseBadRequest,\
    HttpResponseForbidden
from django.shortcuts import get_object_or_404, redirect, render
from django.utils.translation import ugettext as _
from django.utils.decorators import method_decorator
from django.views.decorators.http import require_POST
from django.views.generic.edit import ModelFormMixin
from django.views.decorators.csrf import csrf_protect
from django.views import generic
from pybb import compat, defaults, util
from pybb.compat import get_atomic_func
from pybb.forms import PostForm, AdminPostForm, AttachmentFormSet, PollAnswerFormSet, PollForm
from pybb.models import Category, Forum, Topic, Post, TopicReadTracker, ForumReadTracker, PollAnswerUser
from pybb.permissions import perms
from pybb.templatetags.pybb_tags import pybb_topic_poll_not_voted


User = compat.get_user_model()
username_field = compat.get_username_field()
Paginator, pure_pagination = compat.get_paginator_class()


class PaginatorMixin(object):
    def get_paginator(self, queryset, per_page, orphans=0, allow_empty_first_page=True, **kwargs):
        kwargs = {}
        if pure_pagination:
            kwargs['request'] = self.request
        return Paginator(queryset, per_page, orphans=0, allow_empty_first_page=True, **kwargs)


class RedirectToLoginMixin(object):
    """ mixin which redirects to settings.LOGIN_URL if the view encounters an PermissionDenied exception
        and the user is not authenticated. Views inheriting from this need to implement
        get_login_redirect_url(), which returns the URL to redirect to after login (parameter "next")
    """
    def dispatch(self, request, *args, **kwargs):
        try:
            return super(RedirectToLoginMixin, self).dispatch(request, *args, **kwargs)
        except PermissionDenied:
            if not request.user.is_authenticated():
                from django.contrib.auth.views import redirect_to_login
                return redirect_to_login(self.get_login_redirect_url())
            else:
                return HttpResponseForbidden()

    def get_login_redirect_url(self):
        """ get the url to which we redirect after the user logs in. subclasses should override this """
        return '/'


class IndexView(generic.ListView):

    template_name = 'pybb/index.html'
    context_object_name = 'categories'

    def get_context_data(self, **kwargs):
        ctx = super(IndexView, self).get_context_data(**kwargs)
        categories = ctx['categories']
        for category in categories:
            category.forums_accessed = perms.filter_forums(self.request.user, category.forums.filter(parent=None))
        ctx['categories'] = categories
        return ctx

    def get_queryset(self):
        return perms.filter_categories(self.request.user, Category.objects.all())


class CategoryView(RedirectToLoginMixin, generic.DetailView):

    template_name = 'pybb/index.html'
    context_object_name = 'category'

    def get_login_redirect_url(self):
        # returns super.get_object as there is a conflict with the perms in CategoryView.get_object
        # Would raise a PermissionDenied and never redirect
        return super(CategoryView, self).get_object().get_absolute_url()

    def get_queryset(self):
        return Category.objects.all()

    def get_object(self, queryset=None):
        obj = super(CategoryView, self).get_object(queryset)
        if not perms.may_view_category(self.request.user, obj):
            raise PermissionDenied
        return obj

    def get_context_data(self, **kwargs):
        ctx = super(CategoryView, self).get_context_data(**kwargs)
        ctx['category'].forums_accessed = perms.filter_forums(self.request.user, ctx['category'].forums.filter(parent=None))
        ctx['categories'] = [ctx['category']]
        return ctx

    def get(self, *args, **kwargs):
        if defaults.PYBB_NICE_URL and (('id' in kwargs) or ('pk' in kwargs)):
            return redirect(super(CategoryView, self).get_object(), permanent=True)
        return super(CategoryView, self).get(*args, **kwargs)


class ForumView(RedirectToLoginMixin, PaginatorMixin, generic.ListView):

    paginate_by = defaults.PYBB_FORUM_PAGE_SIZE
    context_object_name = 'topic_list'
    template_name = 'pybb/forum.html'

    def dispatch(self, request, *args, **kwargs):
        self.forum = self.get_forum(**kwargs)
        return super(ForumView, self).dispatch(request, *args, **kwargs)

    def get_login_redirect_url(self):
        return self.forum.get_absolute_url()

    def get_context_data(self, **kwargs):
        ctx = super(ForumView, self).get_context_data(**kwargs)
        ctx['forum'] = self.forum
        ctx['forum'].forums_accessed = perms.filter_forums(self.request.user, self.forum.child_forums.all())
        return ctx

    def get_queryset(self):
        if not perms.may_view_forum(self.request.user, self.forum):
            raise PermissionDenied

        qs = self.forum.topics.order_by('-sticky', '-updated', '-id').select_related()
        qs = perms.filter_topics(self.request.user, qs)
        return qs

    def get_forum(self, **kwargs):
        if 'pk' in kwargs:
            forum = get_object_or_404(Forum.objects.all(), pk=kwargs['pk'])
        elif ('slug' and 'category_slug') in kwargs:
            forum = get_object_or_404(Forum, slug=kwargs['slug'], category__slug=kwargs['category_slug'])
        else:
            raise Http404(_('Forum does not exist'))
        return forum

    def get(self, *args, **kwargs):
        if defaults.PYBB_NICE_URL and 'pk' in kwargs:
            return redirect(self.forum, permanent=True)
        return super(ForumView, self).get(*args, **kwargs)


class LatestTopicsView(PaginatorMixin, generic.ListView):

    paginate_by = defaults.PYBB_FORUM_PAGE_SIZE
    context_object_name = 'topic_list'
    template_name = 'pybb/latest_topics.html'

    def get_queryset(self):
        qs = Topic.objects.all().select_related()
        qs = perms.filter_topics(self.request.user, qs)
        return qs.order_by('-updated', '-id')


class PybbFormsMixin(object):

    post_form_class = PostForm
    admin_post_form_class = AdminPostForm
    attachment_formset_class = AttachmentFormSet
    poll_form_class = PollForm
    poll_answer_formset_class = PollAnswerFormSet

    def get_post_form_class(self):
        return self.post_form_class

    def get_admin_post_form_class(self):
        return self.admin_post_form_class

    def get_attachment_formset_class(self):
        return self.attachment_formset_class

    def get_poll_form_class(self):
        return self.poll_form_class

    def get_poll_answer_formset_class(self):
        return self.poll_answer_formset_class


class TopicView(RedirectToLoginMixin, PaginatorMixin, PybbFormsMixin, generic.ListView):
    paginate_by = defaults.PYBB_TOPIC_PAGE_SIZE
    template_object_name = 'post_list'
    template_name = 'pybb/topic.html'

    def get_login_redirect_url(self):
        return self.topic.get_absolute_url()

    @method_decorator(csrf_protect)
    def dispatch(self, request, *args, **kwargs):
        self.topic = self.get_topic(**kwargs)

        if request.GET.get('first-unread'):
            if request.user.is_authenticated():
                read_dates = []
                try:
                    read_dates.append(TopicReadTracker.objects.get(user=request.user, topic=self.topic).time_stamp)
                except TopicReadTracker.DoesNotExist:
                    pass
                try:
                    read_dates.append(ForumReadTracker.objects.get(user=request.user, forum=self.topic.forum).time_stamp)
                except ForumReadTracker.DoesNotExist:
                    pass

                read_date = read_dates and max(read_dates)
                if read_date:
                    try:
                        first_unread_topic = self.topic.posts.filter(created__gt=read_date).order_by('created', 'id')[0]
                    except IndexError:
                        first_unread_topic = self.topic.last_post
                else:
                    first_unread_topic = self.topic.head
                return HttpResponseRedirect(reverse('pybb:post', kwargs={'pk': first_unread_topic.id}))

        return super(TopicView, self).dispatch(request, *args, **kwargs)

    def get_queryset(self):
        if not perms.may_view_topic(self.request.user, self.topic):
            raise PermissionDenied
        if self.request.user.is_authenticated() or not defaults.PYBB_ANONYMOUS_VIEWS_CACHE_BUFFER:
            Topic.objects.filter(id=self.topic.id).update(views=F('views') + 1)
        else:
            cache_key = util.build_cache_key('anonymous_topic_views', topic_id=self.topic.id)
            cache.add(cache_key, 0)
            if cache.incr(cache_key) % defaults.PYBB_ANONYMOUS_VIEWS_CACHE_BUFFER == 0:
                Topic.objects.filter(id=self.topic.id).update(views=F('views') +
                                                                defaults.PYBB_ANONYMOUS_VIEWS_CACHE_BUFFER)
                cache.set(cache_key, 0)
        qs = self.topic.posts.all().select_related('user')
        if defaults.PYBB_PROFILE_RELATED_NAME:
            qs = qs.select_related('user__%s' % defaults.PYBB_PROFILE_RELATED_NAME)
        if not perms.may_moderate_topic(self.request.user, self.topic):
            qs = perms.filter_posts(self.request.user, qs)
        return qs

    def get_context_data(self, **kwargs):
        ctx = super(TopicView, self).get_context_data(**kwargs)

        if self.request.user.is_authenticated():
            self.request.user.is_moderator = perms.may_moderate_topic(self.request.user, self.topic)
            self.request.user.is_subscribed = self.request.user in self.topic.subscribers.all()
            if perms.may_post_as_admin(self.request.user):
                ctx['form'] = self.get_admin_post_form_class()(
                    initial={'login': getattr(self.request.user, username_field)},
                    topic=self.topic)
            else:
                ctx['form'] = self.get_post_form_class()(topic=self.topic)
            self.mark_read(self.request.user, self.topic)
        elif defaults.PYBB_ENABLE_ANONYMOUS_POST:
            ctx['form'] = self.get_post_form_class()(topic=self.topic)
        else:
            ctx['form'] = None
            ctx['next'] = self.get_login_redirect_url()
        if perms.may_attach_files(self.request.user):
            aformset = self.get_attachment_formset_class()()
            ctx['aformset'] = aformset
        if defaults.PYBB_FREEZE_FIRST_POST:
            ctx['first_post'] = self.topic.head
        else:
            ctx['first_post'] = None
        ctx['topic'] = self.topic

        if perms.may_vote_in_topic(self.request.user, self.topic) and \
                pybb_topic_poll_not_voted(self.topic, self.request.user):
            ctx['poll_form'] = self.get_poll_form_class()(self.topic)

        return ctx

    def mark_read(self, user, topic):
        try:
            forum_mark = ForumReadTracker.objects.get(forum=topic.forum, user=user)
        except ForumReadTracker.DoesNotExist:
            forum_mark = None
        if (forum_mark is None) or (forum_mark.time_stamp < topic.updated):
            # Mark topic as readed
            topic_mark, new = TopicReadTracker.objects.get_or_create_tracker(topic=topic, user=user)
            if not new:
                topic_mark.save()

            # Check, if there are any unread topics in forum
            readed = topic.forum.topics.filter((Q(topicreadtracker__user=user,
                                                  topicreadtracker__time_stamp__gte=F('updated'))) |
                                                Q(forum__forumreadtracker__user=user,
                                                  forum__forumreadtracker__time_stamp__gte=F('updated')))\
                                       .only('id').order_by()

            not_readed = topic.forum.topics.exclude(id__in=readed)
            if not not_readed.exists():
                # Clear all topic marks for this forum, mark forum as readed
                TopicReadTracker.objects.filter(user=user, topic__forum=topic.forum).delete()
                forum_mark, new = ForumReadTracker.objects.get_or_create_tracker(forum=topic.forum, user=user)
                forum_mark.save()

    def get_topic(self, **kwargs):
        if 'pk' in kwargs:
            topic = get_object_or_404(Topic, pk=kwargs['pk'], post_count__gt=0)
        elif ('slug'and 'forum_slug'and 'category_slug') in kwargs:
            topic = get_object_or_404(
                Topic,
                slug=kwargs['slug'],
                forum__slug=kwargs['forum_slug'],
                forum__category__slug=kwargs['category_slug'],
                post_count__gt=0
                )
        else:
            raise Http404(_('This topic does not exists'))
        return topic

    def get(self, *args, **kwargs):
        if defaults.PYBB_NICE_URL and 'pk' in kwargs:
            return redirect(self.topic, permanent=True)
        return super(TopicView, self).get(*args, **kwargs)


class PostEditMixin(PybbFormsMixin):

    @method_decorator(get_atomic_func())
    def post(self, request, *args, **kwargs):
        return super(PostEditMixin, self).post(request, *args, **kwargs)

    def get_form_class(self):
        if perms.may_post_as_admin(self.request.user):
            return self.get_admin_post_form_class()
        else:
            return self.get_post_form_class()

    def get_context_data(self, **kwargs):

        ctx = super(PostEditMixin, self).get_context_data(**kwargs)

        if perms.may_attach_files(self.request.user) and 'aformset' not in kwargs:
            ctx['aformset'] = self.get_attachment_formset_class()(
                instance=getattr(self, 'object', None)
            )

        if perms.may_create_poll(self.request.user) and 'pollformset' not in kwargs:
            ctx['pollformset'] = self.get_poll_answer_formset_class()(
                instance=self.object.topic if getattr(self, 'object', None) else None
            )

        return ctx

    def form_valid(self, form):
        success = True
        save_attachments = False
        save_poll_answers = False
        self.object, topic = form.save(commit=False)

        if perms.may_attach_files(self.request.user):
            aformset = self.get_attachment_formset_class()(
                self.request.POST, self.request.FILES, instance=self.object
            )
            if aformset.is_valid():
                save_attachments = True
            else:
                success = False
        else:
            aformset = None

        if perms.may_create_poll(self.request.user):
            pollformset = self.get_poll_answer_formset_class()()
            if getattr(self, 'forum', None) or topic.head == self.object:
                if topic.poll_type != Topic.POLL_TYPE_NONE:
                    pollformset = self.get_poll_answer_formset_class()(
                        self.request.POST, instance=topic
                    )
                    if pollformset.is_valid():
                        save_poll_answers = True
                    else:
                        success = False
                else:
                    topic.poll_question = None
                    topic.poll_answers.all().delete()
        else:
            pollformset = None

        if success:
            topic.save()
            self.object.topic = topic
            self.object.save()
            if save_attachments:
                aformset.save()
            if save_poll_answers:
                pollformset.save()
            return HttpResponseRedirect(self.get_success_url())
        else:
            return self.render_to_response(self.get_context_data(form=form, aformset=aformset, pollformset=pollformset))


class AddPostView(PostEditMixin, generic.CreateView):

    template_name = 'pybb/add_post.html'

    @method_decorator(csrf_protect)
    def dispatch(self, request, *args, **kwargs):
        if request.user.is_authenticated():
            self.user = request.user
        else:
            if defaults.PYBB_ENABLE_ANONYMOUS_POST:
                self.user, new = User.objects.get_or_create(**{username_field: defaults.PYBB_ANONYMOUS_USERNAME})
            else:
                from django.contrib.auth.views import redirect_to_login
                return redirect_to_login(request.get_full_path())

        self.forum = None
        self.topic = None
        if 'forum_id' in kwargs:
            self.forum = get_object_or_404(perms.filter_forums(request.user, Forum.objects.all()), pk=kwargs['forum_id'])
            if not perms.may_create_topic(self.user, self.forum):
                raise PermissionDenied
        elif 'topic_id' in kwargs:
            self.topic = get_object_or_404(perms.filter_topics(request.user, Topic.objects.all()), pk=kwargs['topic_id'])
            if not perms.may_create_post(self.user, self.topic):
                raise PermissionDenied

            self.quote = ''
            if 'quote_id' in request.GET:
                try:
                    quote_id = int(request.GET.get('quote_id'))
                except TypeError:
                    raise Http404
                else:
                    post = get_object_or_404(Post, pk=quote_id)
                    profile = util.get_pybb_profile(post.user)
                    self.quote = util._get_markup_quoter(defaults.PYBB_MARKUP)(post.body, profile.get_display_name())

                if self.quote and request.is_ajax():
                    return HttpResponse(self.quote)
        return super(AddPostView, self).dispatch(request, *args, **kwargs)

    def get_form_kwargs(self):
        ip = self.request.META.get('REMOTE_ADDR', '')
        form_kwargs = super(AddPostView, self).get_form_kwargs()
        form_kwargs.update(dict(topic=self.topic, forum=self.forum, user=self.user,
                           ip=ip, initial={}))
        if getattr(self, 'quote', None):
            form_kwargs['initial']['body'] = self.quote
        if perms.may_post_as_admin(self.user):
            form_kwargs['initial']['login'] = getattr(self.user, username_field)
        form_kwargs['may_create_poll'] = perms.may_create_poll(self.user)
        form_kwargs['may_edit_topic_slug'] = perms.may_edit_topic_slug(self.user)
        return form_kwargs

    def get_context_data(self, **kwargs):
        ctx = super(AddPostView, self).get_context_data(**kwargs)
        ctx['forum'] = self.forum
        ctx['topic'] = self.topic
        return ctx

    def get_success_url(self):
        if (not self.request.user.is_authenticated()) and defaults.PYBB_PREMODERATION:
            return reverse('pybb:index')
        return self.object.get_absolute_url()


class EditPostView(PostEditMixin, generic.UpdateView):

    model = Post

    context_object_name = 'post'
    template_name = 'pybb/edit_post.html'

    @method_decorator(login_required)
    @method_decorator(csrf_protect)
    def dispatch(self, request, *args, **kwargs):
        return super(EditPostView, self).dispatch(request, *args, **kwargs)

    def get_form_kwargs(self):
        form_kwargs = super(EditPostView, self).get_form_kwargs()
        form_kwargs['may_create_poll'] = perms.may_create_poll(self.request.user)
        return form_kwargs

    def get_object(self, queryset=None):
        post = super(EditPostView, self).get_object(queryset)
        if not perms.may_edit_post(self.request.user, post):
            raise PermissionDenied
        return post


class UserView(generic.DetailView):
    model = User
    template_name = 'pybb/user.html'
    context_object_name = 'target_user'

    def get_object(self, queryset=None):
        if queryset is None:
            queryset = self.get_queryset()
        return get_object_or_404(queryset, **{username_field: self.kwargs['username']})

    def get_context_data(self, **kwargs):
        ctx = super(UserView, self).get_context_data(**kwargs)
        ctx['topic_count'] = Topic.objects.filter(user=ctx['target_user']).count()
        return ctx


class UserPosts(PaginatorMixin, generic.ListView):
    model = Post
    paginate_by = defaults.PYBB_TOPIC_PAGE_SIZE
    template_name = 'pybb/user_posts.html'

    def dispatch(self, request, *args, **kwargs):
        username = kwargs.pop('username')
        self.user = get_object_or_404(**{'klass': User, username_field: username})
        return super(UserPosts, self).dispatch(request, *args, **kwargs)

    def get_queryset(self):
        qs = super(UserPosts, self).get_queryset()
        qs = qs.filter(user=self.user)
        qs = perms.filter_posts(self.request.user, qs).select_related('topic')
        qs = qs.order_by('-created', '-updated', '-id')
        return qs

    def get_context_data(self, **kwargs):
        context = super(UserPosts, self).get_context_data(**kwargs)
        context['target_user'] = self.user
        return context


class UserTopics(PaginatorMixin, generic.ListView):
    model = Topic
    paginate_by = defaults.PYBB_FORUM_PAGE_SIZE
    template_name = 'pybb/user_topics.html'

    def dispatch(self, request, *args, **kwargs):
        username = kwargs.pop('username')
        self.user = get_object_or_404(User, username=username)
        return super(UserTopics, self).dispatch(request, *args, **kwargs)

    def get_queryset(self):
        qs = super(UserTopics, self).get_queryset()
        qs = qs.filter(user=self.user)
        qs = perms.filter_topics(self.user, qs)
        qs = qs.order_by('-updated', '-created', '-id')
        return qs

    def get_context_data(self, **kwargs):
        context = super(UserTopics, self).get_context_data(**kwargs)
        context['target_user'] = self.user
        return context


class PostView(RedirectToLoginMixin, generic.RedirectView):

<<<<<<< HEAD
    def dispatch(self, request, *args, **kwargs):
        self.post = self.get_post(**kwargs)
        return super(PostView, self).dispatch(request, *args, **kwargs)
=======
    permanent = False
>>>>>>> 9b0e967a

    def get_login_redirect_url(self):
        return self.post.get_absolute_url()

    def get_redirect_url(self, **kwargs):
        if not perms.may_view_post(self.request.user, self.post):
            raise PermissionDenied
        count = self.post.topic.posts.filter(created__lt=self.post.created).count() + 1
        page = math.ceil(count / float(defaults.PYBB_TOPIC_PAGE_SIZE))
        return '%s?page=%d#post-%d' % (self.post.topic.get_absolute_url(), page, self.post.id)

    def get_post(self, **kwargs):
        return get_object_or_404(Post, pk=kwargs['pk'])


class ModeratePost(generic.RedirectView):

    permanent = False

    def get_redirect_url(self, **kwargs):
        post = get_object_or_404(Post, pk=self.kwargs['pk'])
        if not perms.may_moderate_topic(self.request.user, post.topic):
            raise PermissionDenied
        post.on_moderation = False
        post.save()
        return post.get_absolute_url()


class ProfileEditView(generic.UpdateView):

    template_name = 'pybb/edit_profile.html'

    def get_object(self, queryset=None):
        return util.get_pybb_profile(self.request.user)

    def get_form_class(self):
        if not self.form_class:
            from pybb.forms import EditProfileForm
            return EditProfileForm
        else:
            return super(ProfileEditView, self).get_form_class()

    @method_decorator(login_required)
    @method_decorator(csrf_protect)
    def dispatch(self, request, *args, **kwargs):
        return super(ProfileEditView, self).dispatch(request, *args, **kwargs)

    def get_success_url(self):
        return reverse('pybb:edit_profile')


class DeletePostView(generic.DeleteView):

    template_name = 'pybb/delete_post.html'
    context_object_name = 'post'

    def get_object(self, queryset=None):
        post = get_object_or_404(Post.objects.select_related('topic', 'topic__forum'), pk=self.kwargs['pk'])
        if not perms.may_delete_post(self.request.user, post):
            raise PermissionDenied
        self.topic = post.topic
        self.forum = post.topic.forum
        if not perms.may_moderate_topic(self.request.user, self.topic):
            raise PermissionDenied
        return post

    def delete(self, request, *args, **kwargs):
        self.object = self.get_object()
        self.object.delete()
        redirect_url = self.get_success_url()
        if not request.is_ajax():
            return HttpResponseRedirect(redirect_url)
        else:
            return HttpResponse(redirect_url)

    def get_success_url(self):
        try:
            Topic.objects.get(pk=self.topic.id)
        except Topic.DoesNotExist:
            return self.forum.get_absolute_url()
        else:
            if not self.request.is_ajax():
                return self.topic.get_absolute_url()
            else:
                return ""


class TopicActionBaseView(generic.View):

    def get_topic(self):
        return get_object_or_404(Topic, pk=self.kwargs['pk'])

    @method_decorator(login_required)
    def get(self, *args, **kwargs):
        self.topic = self.get_topic()
        self.action(self.topic)
        return HttpResponseRedirect(self.topic.get_absolute_url())


class StickTopicView(TopicActionBaseView):

    def action(self, topic):
        if not perms.may_stick_topic(self.request.user, topic):
            raise PermissionDenied
        topic.sticky = True
        topic.save()


class UnstickTopicView(TopicActionBaseView):

    def action(self, topic):
        if not perms.may_unstick_topic(self.request.user, topic):
            raise PermissionDenied
        topic.sticky = False
        topic.save()


class CloseTopicView(TopicActionBaseView):

    def action(self, topic):
        if not perms.may_close_topic(self.request.user, topic):
            raise PermissionDenied
        topic.closed = True
        topic.save()


class OpenTopicView(TopicActionBaseView):
    def action(self, topic):
        if not perms.may_open_topic(self.request.user, topic):
            raise PermissionDenied
        topic.closed = False
        topic.save()


class TopicPollVoteView(PybbFormsMixin, generic.UpdateView):
    model = Topic
    http_method_names = ['post', ]

    @method_decorator(login_required)
    def dispatch(self, request, *args, **kwargs):
        return super(TopicPollVoteView, self).dispatch(request, *args, **kwargs)

    def get_form_class(self):
        return self.get_poll_form_class()

    def get_form_kwargs(self):
        kwargs = super(ModelFormMixin, self).get_form_kwargs()
        kwargs['topic'] = self.object
        return kwargs

    def form_valid(self, form):
        # already voted
        if not perms.may_vote_in_topic(self.request.user, self.object) or \
           not pybb_topic_poll_not_voted(self.object, self.request.user):
            return HttpResponseForbidden()

        answers = form.cleaned_data['answers']
        for answer in answers:
            # poll answer from another topic
            if answer.topic != self.object:
                return HttpResponseBadRequest()

            PollAnswerUser.objects.create(poll_answer=answer, user=self.request.user)
        return super(ModelFormMixin, self).form_valid(form)

    def form_invalid(self, form):
        return redirect(self.object)

    def get_success_url(self):
        return self.object.get_absolute_url()


@login_required
def topic_cancel_poll_vote(request, pk):
    topic = get_object_or_404(Topic, pk=pk)
    PollAnswerUser.objects.filter(user=request.user, poll_answer__topic_id=topic.id).delete()
    return HttpResponseRedirect(topic.get_absolute_url())


@login_required
def delete_subscription(request, topic_id):
    topic = get_object_or_404(perms.filter_topics(request.user, Topic.objects.all()), pk=topic_id)
    topic.subscribers.remove(request.user)
    return HttpResponseRedirect(topic.get_absolute_url())


@login_required
def add_subscription(request, topic_id):
    topic = get_object_or_404(perms.filter_topics(request.user, Topic.objects.all()), pk=topic_id)
    if not perms.may_subscribe_topic(request.user, topic):
        raise PermissionDenied
    topic.subscribers.add(request.user)
    return HttpResponseRedirect(topic.get_absolute_url())


@login_required
def post_ajax_preview(request):
    content = request.POST.get('data')
    html = util._get_markup_formatter()(content)
    return render(request, 'pybb/_markitup_preview.html', {'html': html})


@login_required
def mark_all_as_read(request):
    for forum in perms.filter_forums(request.user, Forum.objects.all()):
        forum_mark, new = ForumReadTracker.objects.get_or_create_tracker(forum=forum, user=request.user)
        forum_mark.save()
    TopicReadTracker.objects.filter(user=request.user).delete()
    msg = _('All forums marked as read')
    messages.success(request, msg, fail_silently=True)
    return redirect(reverse('pybb:index'))


@login_required
@require_POST
def block_user(request, username):
    user = get_object_or_404(User, **{username_field: username})
    if not perms.may_block_user(request.user, user):
        raise PermissionDenied
    user.is_active = False
    user.save()
    if 'block_and_delete_messages' in request.POST:
        # individually delete each post and empty topic to fire method
        # with forum/topic counters recalculation
        posts = Post.objects.filter(user=user)
        topics = posts.values('topic_id').distinct()
        forums = posts.values('topic__forum_id').distinct()
        posts.delete()
        Topic.objects.filter(user=user).delete()
        for t in topics:
            try:
                Topic.objects.get(id=t['topic_id']).update_counters()
            except Topic.DoesNotExist:
                pass
        for f in forums:
            try:
                Forum.objects.get(id=f['topic__forum_id']).update_counters()
            except Forum.DoesNotExist:
                pass


    msg = _('User successfuly blocked')
    messages.success(request, msg, fail_silently=True)
    return redirect('pybb:index')


@login_required
@require_POST
def unblock_user(request, username):
    user = get_object_or_404(User, **{username_field: username})
    if not perms.may_block_user(request.user, user):
        raise PermissionDenied
    user.is_active = True
    user.save()
    msg = _('User successfuly unblocked')
    messages.success(request, msg, fail_silently=True)
    return redirect('pybb:index')<|MERGE_RESOLUTION|>--- conflicted
+++ resolved
@@ -548,13 +548,11 @@
 
 class PostView(RedirectToLoginMixin, generic.RedirectView):
 
-<<<<<<< HEAD
+    permanent = False
+
     def dispatch(self, request, *args, **kwargs):
         self.post = self.get_post(**kwargs)
         return super(PostView, self).dispatch(request, *args, **kwargs)
-=======
-    permanent = False
->>>>>>> 9b0e967a
 
     def get_login_redirect_url(self):
         return self.post.get_absolute_url()
