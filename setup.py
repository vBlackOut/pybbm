--- conflicted
+++ resolved
@@ -15,11 +15,6 @@
         'markdown',
         'postmarkup',
         'django-annoying',
-<<<<<<< HEAD
-        'sorl-thumbnail',
-        'django-pure-pagination'
-=======
->>>>>>> 21b45822
     ],
     test_suite='runtests.runtests',
     license="BSD",
